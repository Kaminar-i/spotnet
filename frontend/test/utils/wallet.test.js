import { connect } from 'get-starknet';
import { connectWallet, getTokenBalances, getBalances, logout } from '../../src/utils/wallet';
import { ETH_ADDRESS, STRK_ADDRESS, USDC_ADDRESS } from '../../src/utils/constants';

jest.mock('../assets/icons/ethereum.svg', () => ({
  ReactComponent: () => 'ETH-icon',
}));
jest.mock('../assets/icons/borrow_usdc.svg', () => ({
  ReactComponent: () => 'USDC-icon',
}));
jest.mock('../assets/icons/strk.svg', () => ({
  ReactComponent: () => 'STRK-icon',
}));
jest.mock('../assets/icons/dai.svg', () => ({
  ReactComponent: () => 'DAI-icon',
}));

jest.mock('get-starknet', () => ({
  connect: jest.fn(),
}));

describe('Wallet Functions', () => {
  beforeEach(() => {
    jest.clearAllMocks();
  });

  describe('connectWallet', () => {
    it('should successfully connect wallet and return address', async () => {
      const mockStarknet = {
        enable: jest.fn(),
        isConnected: true,
        selectedAddress: '0x123',
      };

      connect.mockResolvedValue(mockStarknet);

      const address = await connectWallet();

      expect(connect).toHaveBeenCalledWith({
<<<<<<< HEAD
        modalMode: 'alwaysAsk',
        modalTheme: 'light',
=======
        include: ['argentX', 'braavos'],
        modalMode: "alwaysAsk",
        modalTheme: "light",
>>>>>>> a3729508
      });
      expect(mockStarknet.enable).toHaveBeenCalled();
      expect(address).toBe('0x123');
    });

    it('should throw error when Starknet object is not found', async () => {
      connect.mockResolvedValue(null);

      await expect(connectWallet()).rejects.toThrow('Failed to connect to wallet');
    });

    it('should throw error when wallet connection fails', async () => {
      const mockStarknet = {
        enable: jest.fn(),
        isConnected: false,
      };

      connect.mockResolvedValue(mockStarknet);

      await expect(connectWallet()).rejects.toThrow('Wallet connection failed');
    });
  });

  describe('getTokenBalances', () => {
    it('should fetch all token balances successfully', async () => {
      const mockStarknet = {
        isConnected: true,
        provider: {
          callContract: jest.fn().mockImplementation(({ contractAddress }) => {
            const mockBalances = {
              [ETH_ADDRESS]: { result: ['1000000000000000000'] },
              [USDC_ADDRESS]: { result: ['1000000000000000000'] },
              [STRK_ADDRESS]: { result: ['2000000000000000000'] },
            };
            return mockBalances[contractAddress];
          }),
        },
      };

      connect.mockResolvedValue(mockStarknet);

      const balances = await getTokenBalances('0x123');

      expect(balances).toEqual({
        ETH: '1.0000',
        USDC: '1.0000',
        STRK: '2.0000',
      });
    });

    it('should throw error when wallet is not connected', async () => {
      const mockStarknet = { isConnected: false };

      connect.mockResolvedValue(mockStarknet);

      await expect(getTokenBalances('0x123')).rejects.toThrow('Wallet not connected');
    });
  });

  describe('getBalances', () => {
    it('should update balances state with token balances', async () => {
      const mockSetBalances = jest.fn();
      const mockWalletId = '0x123';
      const mockTokenBalances = [
        { name: 'ETH', balance: '1.0000', icon: 'ETH-icon' },
        { name: 'USDC', balance: '2.0000', icon: 'USDC-icon' },
        { name: 'STRK', balance: '3.0000', icon: 'STRK-icon' },
      ];

      jest.spyOn(require('../../src/utils/wallet'), 'getTokenBalances').mockResolvedValue(mockTokenBalances);

      await getBalances(mockWalletId, mockSetBalances);
      await mockSetBalances(mockTokenBalances);

      expect(mockSetBalances).toHaveBeenCalledWith(mockTokenBalances);
    });

    it('should not fetch balances if wallet ID is not provided', async () => {
      const mockSetBalances = jest.fn();
      const mockGetTokenBalances = jest.spyOn(require('../../src/utils/wallet'), 'getTokenBalances');

      await getBalances(null, mockSetBalances);

      expect(mockGetTokenBalances).not.toHaveBeenCalled();
      expect(mockSetBalances).not.toHaveBeenCalled();
    });
  });

  describe('logout', () => {
    it('should clear wallet ID from local storage', () => {
      const mockRemoveItem = jest.fn();
      Object.defineProperty(window, 'localStorage', {
        value: {
          removeItem: mockRemoveItem,
        },
        writable: true,
      });

      logout();

      expect(mockRemoveItem).toHaveBeenCalledWith('wallet_id');
    });
  });
});<|MERGE_RESOLUTION|>--- conflicted
+++ resolved
@@ -37,14 +37,9 @@
       const address = await connectWallet();
 
       expect(connect).toHaveBeenCalledWith({
-<<<<<<< HEAD
-        modalMode: 'alwaysAsk',
-        modalTheme: 'light',
-=======
         include: ['argentX', 'braavos'],
         modalMode: "alwaysAsk",
         modalTheme: "light",
->>>>>>> a3729508
       });
       expect(mockStarknet.enable).toHaveBeenCalled();
       expect(address).toBe('0x123');
