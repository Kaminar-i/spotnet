import React, { useState, useEffect } from 'react';
import { Routes, Route, Navigate, useNavigate } from 'react-router-dom';
<<<<<<< HEAD
import Header from 'components/Header/Header';
import Dashboard from 'pages/spotnet/dashboard/Dashboard';
import Footer from 'components/Footer/Footer';
import SpotnetApp from 'pages/spotnet/spotnet_app/SpotnetApp';
import Login from 'pages/Login';
import Form from 'pages/forms/Form';
import { connectWallet, logout } from 'utils/wallet';
=======
import Header from './components/header/Header';
import Dashboard from './pages/spotnet/dashboard/Dashboard';
import Footer from './components/Footer/Footer';
import SpotnetApp from './pages/spotnet/spotnet_app/SpotnetApp';
import Login from "./pages/Login";
import Form from "./pages/forms/Form";
import { connectWallet, logout } from './utils/wallet';
import { saveTelegramUser, getTelegramUserWalletId} from './utils/telegram';
>>>>>>> 9e9125ce

function App() {
  const [walletId, setWalletId] = useState(localStorage.getItem('wallet_id'));
  const [tgUser, setTgUser] = useState(JSON.parse(localStorage.getItem('tg_user')));
  const [error, setError] = useState(null);
  const navigate = useNavigate();

  useEffect(() => {
    if (tgUser) {
      saveTelegramUser(tgUser, walletId)
        .then(() => console.log('Telegram user saved successfully'))
        .catch(error => console.error('Error saving Telegram user:', error));
    }
    if (!walletId) {
      localStorage.removeItem('wallet_id');
      return;
    }
    localStorage.setItem('wallet_id', walletId);
  }, [walletId]);

  useEffect(() => {
    if (!tgUser) {
      localStorage.removeItem('tg_user');
      return
    }
    if (!walletId) {
      getTelegramUserWalletId(tgUser)
        .then(fetchedWalletId => {
          if (fetchedWalletId) {
            setWalletId(fetchedWalletId);
          }
        })
        .catch(error => console.error('Error fetching wallet ID:', error));
      localStorage.setItem('tg_user', JSON.stringify(tgUser));
    }
  }, [tgUser, walletId])

  const handleConnectWallet = async () => {
    try {
      setError(null);
      const address = await connectWallet();
      if (address) {
        setWalletId(address);
      }
    } catch (err) {
      console.error('Failed to connect wallet:', err);
      setError(err.message);
    }
  };

  const handleLogout = () => {
    logout();
    setWalletId(null);
    navigate('/');
  };

  return (
<<<<<<< HEAD
    <div className='App'>
      <Header
        walletId={walletId}
        onConnectWallet={handleConnectWallet}
        onLogout={handleLogout}
      />
      <main>
        {error && <div className='alert alert-danger'>{error}</div>}
        <Routes>
          <Route
            index
            element={
              <SpotnetApp
                walletId={walletId}
                onConnectWallet={handleConnectWallet}
                onLogout={handleLogout}
              />
            }
          />
          <Route
            path='/login'
            element={
              walletId ? (
                <Navigate to='/' />
              ) : (
                <Login onConnectWallet={handleConnectWallet} />
              )
            }
          />
          <Route
            path='/dashboard'
            element={<Dashboard walletId={walletId} />}
          />
          <Route
            path='/form'
            element={<Form walletId={walletId} setWalletId={setWalletId} />}
          />
=======
    <div className="App">
      <Header tgUser={tgUser} setTgUser={setTgUser} walletId={walletId} onConnectWallet={handleConnectWallet} onLogout={handleLogout} />
      <main>
        {error && <div className="alert alert-danger">{error}</div>}
        <Routes>
          <Route
            index
            element={<SpotnetApp walletId={walletId} onConnectWallet={handleConnectWallet} onLogout={handleLogout} />}
          />
          <Route
            path="/login"
            element={walletId ? <Navigate to="/" /> : <Login onConnectWallet={handleConnectWallet} />}
          />
          <Route path="/dashboard" element={<Dashboard walletId={walletId} />} />
          <Route path="/form" element={<Form walletId={walletId} setWalletId={setWalletId} />} />
>>>>>>> 9e9125ce
        </Routes>
      </main>
      <Footer />
    </div>
  );
}

export default App;<|MERGE_RESOLUTION|>--- conflicted
+++ resolved
@@ -1,6 +1,5 @@
 import React, { useState, useEffect } from 'react';
 import { Routes, Route, Navigate, useNavigate } from 'react-router-dom';
-<<<<<<< HEAD
 import Header from 'components/Header/Header';
 import Dashboard from 'pages/spotnet/dashboard/Dashboard';
 import Footer from 'components/Footer/Footer';
@@ -8,16 +7,7 @@
 import Login from 'pages/Login';
 import Form from 'pages/forms/Form';
 import { connectWallet, logout } from 'utils/wallet';
-=======
-import Header from './components/header/Header';
-import Dashboard from './pages/spotnet/dashboard/Dashboard';
-import Footer from './components/Footer/Footer';
-import SpotnetApp from './pages/spotnet/spotnet_app/SpotnetApp';
-import Login from "./pages/Login";
-import Form from "./pages/forms/Form";
-import { connectWallet, logout } from './utils/wallet';
-import { saveTelegramUser, getTelegramUserWalletId} from './utils/telegram';
->>>>>>> 9e9125ce
+import { saveTelegramUser, getTelegramUserWalletId} from 'utils/telegram';
 
 function App() {
   const [walletId, setWalletId] = useState(localStorage.getItem('wallet_id'));
@@ -75,45 +65,6 @@
   };
 
   return (
-<<<<<<< HEAD
-    <div className='App'>
-      <Header
-        walletId={walletId}
-        onConnectWallet={handleConnectWallet}
-        onLogout={handleLogout}
-      />
-      <main>
-        {error && <div className='alert alert-danger'>{error}</div>}
-        <Routes>
-          <Route
-            index
-            element={
-              <SpotnetApp
-                walletId={walletId}
-                onConnectWallet={handleConnectWallet}
-                onLogout={handleLogout}
-              />
-            }
-          />
-          <Route
-            path='/login'
-            element={
-              walletId ? (
-                <Navigate to='/' />
-              ) : (
-                <Login onConnectWallet={handleConnectWallet} />
-              )
-            }
-          />
-          <Route
-            path='/dashboard'
-            element={<Dashboard walletId={walletId} />}
-          />
-          <Route
-            path='/form'
-            element={<Form walletId={walletId} setWalletId={setWalletId} />}
-          />
-=======
     <div className="App">
       <Header tgUser={tgUser} setTgUser={setTgUser} walletId={walletId} onConnectWallet={handleConnectWallet} onLogout={handleLogout} />
       <main>
@@ -129,7 +80,6 @@
           />
           <Route path="/dashboard" element={<Dashboard walletId={walletId} />} />
           <Route path="/form" element={<Form walletId={walletId} setWalletId={setWalletId} />} />
->>>>>>> 9e9125ce
         </Routes>
       </main>
       <Footer />
