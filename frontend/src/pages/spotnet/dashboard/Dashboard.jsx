--- conflicted
+++ resolved
@@ -24,13 +24,9 @@
     const closePositionEvent = async () => {
         const backendUrl = process.env.REACT_APP_BACKEND_URL || 'http://0.0.0.0:8000';
         try {
-<<<<<<< HEAD
-            const response = await axios.get(`${backendUrl}/api/get-repay-data?supply_token=ETH`);
-=======
             const response = await axios.get(
                 `${backendUrl}/api/get-repay-data?supply_token=ETH`
             );
->>>>>>> a5484a69
             console.log(response);
             const starknet = await connect();
             const addressResponse = await axios.get(
