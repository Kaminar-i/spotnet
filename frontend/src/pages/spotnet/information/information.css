--- conflicted
+++ resolved
@@ -57,7 +57,6 @@
   filter: blur(120px);
 }
 
-<<<<<<< HEAD
 .infos .card-gradient:nth-child(2){
     position: absolute;
     right: -450px;
@@ -144,16 +143,4 @@
         height: 150px;
         filter: blur(80px);
     }
-=======
-.infos .card-gradient:nth-child(2) {
-  position: absolute;
-  right: -450px;
-  bottom: 70px;
-  width: 342px;
-  height: 208px;
-  flex-shrink: 0;
-  border-radius: 2000px;
-  background: var(--gradient);
-  filter: blur(120px);
->>>>>>> 18bd4393
 }