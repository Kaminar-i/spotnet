import React from 'react';
import { connect } from 'get-starknet';
import { ETH_ADDRESS, STRK_ADDRESS, USDC_ADDRESS } from './constants';
import { ReactComponent as ETH } from 'assets/icons/ethereum.svg';
import { ReactComponent as USDC } from 'assets/icons/borrow_usdc.svg';
import { ReactComponent as STRK } from 'assets/icons/strk.svg';
// import { ReactComponent as DAI } from 'assets/icons/dai.svg';

// eslint-disable-next-line no-unused-vars
const handleConnectWallet = async (setWalletId, setError) => {
  try {
    setError(null);
    const address = await connectWallet();
    if (address) {
      setWalletId(address);
    }
  } catch (err) {
    console.error('Failed to connect wallet:', err);
    setError(err.message);
  }
};

export const connectWallet = async () => {
  try {
    console.log('Attempting to connect to wallet...');

    const starknet = await connect({
<<<<<<< HEAD
      modalMode: 'alwaysAsk',
      modalTheme: 'light',
=======
      include: ['argentX', 'braavos'],
      modalMode: "alwaysAsk",
      modalTheme: "light",
>>>>>>> a3729508
    });

    if (!starknet) {
      console.error('No Starknet object found');
      throw new Error('Failed to connect to wallet');
    }

    await starknet.enable();

    if (starknet.isConnected) {
      const address = starknet.selectedAddress;
      console.log('Wallet successfully connected. Address:', address);
      return address;
    } else {
      throw new Error('Wallet connection failed');
    }
  } catch (error) {
    console.error('Error connecting wallet:', error.message);
    throw error;
  }
};

export function logout() {
  // Clear local storage
  localStorage.removeItem('wallet_id');
}

export async function getTokenBalances(walletAddress) {
  try {
    const starknet = await connect();
    if (!starknet.isConnected) {
      throw new Error('Wallet not connected');
    }

    const tokenBalances = {
      ETH: await getTokenBalance(starknet, walletAddress, ETH_ADDRESS),
      USDC: await getTokenBalance(starknet, walletAddress, USDC_ADDRESS),
      STRK: await getTokenBalance(starknet, walletAddress, STRK_ADDRESS),
    };

    return tokenBalances;
  } catch (error) {
    console.error('Error fetching token balances:', error);
    throw error;
  }
}

async function getTokenBalance(starknet, walletAddress, tokenAddress) {
  try {
    const response = await starknet.provider.callContract({
      contractAddress: tokenAddress,
      entrypoint: 'balanceOf',
      calldata: [walletAddress],
    });

    // Convert the balance to a human-readable format
    // Note: This assumes the balance is returned as a single uint256
    // You may need to adjust this based on the actual return value of your contract
    const balance = BigInt(response.result[0]).toString();

    // Convert to a more readable format (e.g., whole tokens instead of wei)
    // This example assumes 18 decimal places, adjust as needed for each token
    const readableBalance = (Number(balance) / 1e18).toFixed(4);

    return readableBalance;
  } catch (error) {
    console.error(`Error fetching balance for token ${tokenAddress}:`, error);
    return '0'; // Return '0' in case of error
  }
}

export const getBalances = async (walletId, setBalances) => {
  if (!walletId) return;
  try {
    const data = await getTokenBalances(walletId);

    const updatedBalances = [
      {
        icon: <ETH />,
        title: 'ETH',
        balance: data.ETH !== undefined ? data.ETH.toString() : '0.00',
      },
      {
        icon: <USDC />,
        title: 'USDC',
        balance: data.USDC !== undefined ? data.USDC.toString() : '0.00',
      },
      {
        icon: <STRK />,
        title: 'STRK',
        balance: data.STRK !== undefined ? data.STRK.toString() : '0.00',
      },
      // { icon: <DAI />, title: 'DAI', balance: data.DAI !== undefined ? data.DAI.toString() : '0.00' },  dont have DAI in the constants file
    ];

    setBalances(updatedBalances);
  } catch (error) {
    console.error('Error fetching user balances:', error);
  }
};

// Add this line at the top of your file if you're using Create React App or a similar setup
// that doesn't recognize BigInt as a global
const BigInt = window.BigInt;<|MERGE_RESOLUTION|>--- conflicted
+++ resolved
@@ -25,14 +25,9 @@
     console.log('Attempting to connect to wallet...');
 
     const starknet = await connect({
-<<<<<<< HEAD
-      modalMode: 'alwaysAsk',
-      modalTheme: 'light',
-=======
       include: ['argentX', 'braavos'],
       modalMode: "alwaysAsk",
       modalTheme: "light",
->>>>>>> a3729508
     });
 
     if (!starknet) {
