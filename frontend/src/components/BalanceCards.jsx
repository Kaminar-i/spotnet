--- conflicted
+++ resolved
@@ -3,12 +3,8 @@
 import { ReactComponent as USDC } from '../assets/icons/borrow_usdc.svg';
 import { ReactComponent as STRK } from '../assets/icons/strk.svg';
 import { ReactComponent as DAI } from '../assets/icons/dai.svg';
-<<<<<<< HEAD
+import { useMatchMedia } from 'hooks/useMatchMedia';
 import { getBalances } from '../services/wallet';
-=======
-import { useMatchMedia } from 'hooks/useMatchMedia';
-import { getBalances } from '../utils/wallet';
->>>>>>> eb8b4728
 
 const BalanceCards = ({ walletId }) => {
   const [balances, setBalances] = useState([
