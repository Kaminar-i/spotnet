--- conflicted
+++ resolved
@@ -14,13 +14,9 @@
     Column,
     DateTime,
     Enum,
-<<<<<<< HEAD
-    Numeric,
-=======
     ForeignKey,
     Integer,
     String,
->>>>>>> caf6dbb9
 )
 from sqlalchemy.dialects.postgresql import UUID
 from sqlalchemy.sql import func
